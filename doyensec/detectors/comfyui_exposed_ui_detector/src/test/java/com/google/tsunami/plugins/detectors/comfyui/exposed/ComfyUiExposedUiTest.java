/*
 * Copyright 2025 Google LLC
 *
 * Licensed under the Apache License, Version 2.0 (the "License");
 * you may not use this file except in compliance with the License.
 * You may obtain a copy of the License at
 *
 * http://www.apache.org/licenses/LICENSE-2.0
 *
 * Unless required by applicable law or agreed to in writing, software
 * distributed under the License is distributed on an "AS IS" BASIS,
 * WITHOUT WARRANTIES OR CONDITIONS OF ANY KIND, either express or implied.
 * See the License for the specific language governing permissions and
 * limitations under the License.
 */

package com.google.tsunami.plugins.detectors.comfyui.exposed;

import static com.google.common.truth.Truth.assertThat;
import static com.google.tsunami.common.data.NetworkEndpointUtils.forHostname;
import static com.google.tsunami.common.data.NetworkEndpointUtils.forHostnameAndPort;
import static com.google.tsunami.plugins.detectors.comfyui.exposed.ComfyUiExposedUi.MANAGER_VERSION_ENDPOINT;
import static com.google.tsunami.plugins.detectors.comfyui.exposed.ComfyUiExposedUi.STATS_ENDPOINT;

import com.google.common.collect.ImmutableList;
import com.google.inject.Guice;
import com.google.inject.testing.fieldbinder.Bind;
import com.google.inject.testing.fieldbinder.BoundFieldModule;
import com.google.inject.util.Modules;
import com.google.protobuf.util.Timestamps;
import com.google.tsunami.common.net.http.HttpClientModule;
import com.google.tsunami.common.net.http.HttpStatus;
import com.google.tsunami.common.time.testing.FakeUtcClock;
import com.google.tsunami.common.time.testing.FakeUtcClockModule;
import com.google.tsunami.proto.DetectionReport;
import com.google.tsunami.proto.DetectionReportList;
import com.google.tsunami.proto.DetectionStatus;
import com.google.tsunami.proto.NetworkService;
import com.google.tsunami.proto.TargetInfo;
import com.google.tsunami.proto.TransportProtocol;
import java.io.IOException;
import java.time.Instant;
import javax.inject.Inject;
import okhttp3.mockwebserver.Dispatcher;
import okhttp3.mockwebserver.MockResponse;
import okhttp3.mockwebserver.MockWebServer;
import okhttp3.mockwebserver.RecordedRequest;
import org.junit.After;
import org.junit.Before;
import org.junit.Test;
import org.junit.runner.RunWith;
import org.junit.runners.JUnit4;

/** Unit tests for {@link ComfyUiExposedUi}. */
@RunWith(JUnit4.class)
public final class ComfyUiExposedUiTest {

  private final FakeUtcClock fakeUtcClock =
      FakeUtcClock.create().setNow(Instant.parse("2025-03-03T11:30:00.00Z"));

  @Bind(lazy = true)
  private final int oobSleepDuration = 0;

  @Inject private ComfyUiExposedUi detector;
  private MockWebServer mockWebServer = new MockWebServer();

  private static final String VERSION = "V3.25.1";

  private static final String VULNERABLE_RESPONSE =
      "{\"system\": {\"os\": \"posix\", \"ram_total\": 8337022976, \"ram_free\":"
          + " 7153561600, \"comfyui_version\": \"0.3.15\", \"python_version\": \"3.10.14"
          + " (main, Mar 21 2024, 16:24:04) [GCC 11.2.0]\", \"pytorch_version\": \"2.3.0\","
          + " \"embedded_python\": false, \"argv\": [\"main.py\", \"--listen\", \"--port\","
          + " \"8188\", \"--cpu\"]}, \"devices\": [{\"name\": \"cpu\", \"type\": \"cpu\","
          + " \"index\": null, \"vram_total\": 8337022976, \"vram_free\": 7153561600,"
          + " \"torch_vram_total\": 8337022976, \"torch_vram_free\": 7153561600}]}";

  @Before
  public void setUp() throws IOException {
    mockWebServer = new MockWebServer();
  }

  @After
  public void tearDown() throws Exception {
    mockWebServer.shutdown();
  }

  private void createInjector() {
    Guice.createInjector(
            new FakeUtcClockModule(fakeUtcClock),
            new HttpClientModule.Builder().build(),
            Modules.override(new ComfyUiExposedUiBootstrapModule()).with(BoundFieldModule.of(this)))
        .injectMembers(this);
  }

  @Test
  public void detect_whenVulnerable_reportsCriticalVulnerability() throws IOException {
    ImmutableList<NetworkService> httpServices = mockWebServerSetup(false);
    TargetInfo targetInfo =
        TargetInfo.newBuilder()
            .addNetworkEndpoints(forHostname(mockWebServer.getHostName()))
            .build();

    createInjector();

    DetectionReportList detectionReports = detector.detect(targetInfo, httpServices);

    DetectionReport expectedDetection = generateDetectionReport(detector, targetInfo, httpServices.get(0));
    assertThat(detectionReports.getDetectionReportsList()).containsExactly(expectedDetection);
    assertThat(mockWebServer.getRequestCount()).isEqualTo(3);
  }

  @Test
  public void detect_whenOutdatedAndVulnerable_reportsCriticalVulnerability() throws IOException {
    ImmutableList<NetworkService> httpServices = mockWebServerSetup(true);
    TargetInfo targetInfo =
        TargetInfo.newBuilder()
            .addNetworkEndpoints(forHostname(mockWebServer.getHostName()))
            .build();

    createInjector();

    DetectionReportList detectionReports = detector.detect(targetInfo, httpServices);

    DetectionReport expectedDetection = generateDetectionReport(detector, targetInfo, httpServices.get(0));
    assertThat(detectionReports.getDetectionReportsList()).containsExactly(expectedDetection);
    assertThat(mockWebServer.getRequestCount()).isEqualTo(3);
  }

  private DetectionReport generateDetectionReport(
      ComfyUiExposedUi detector, TargetInfo targetInfo, NetworkService vulnerableNetworkService) {

    return DetectionReport.newBuilder()
        .setTargetInfo(targetInfo)
        .setNetworkService(vulnerableNetworkService)
        .setDetectionTimestamp(Timestamps.fromMillis(Instant.now(fakeUtcClock).toEpochMilli()))
        .setDetectionStatus(DetectionStatus.VULNERABILITY_VERIFIED)
<<<<<<< HEAD
        .setVulnerability(
            Vulnerability.newBuilder()
                .setMainId(
                    VulnerabilityId.newBuilder()
                        .setPublisher(VULNERABILITY_REPORT_PUBLISHER)
                        .setValue("COMFYUI_EXPOSED_UI"))
                .setSeverity(Severity.HIGH)
                .setTitle(VULNERABILITY_REPORT_TITLE)
                .setDescription(VULNERABILITY_REPORT_DESCRIPTION)
                .setRecommendation(VULNERABILITY_REPORT_RECOMMENDATION))
=======
        .setVulnerability(detector.getAdvisories().get(0))
>>>>>>> 9c9a7fd7
        .build();
  }

  private ImmutableList<NetworkService> mockWebServerSetup(boolean isOutdated) throws IOException {
    mockWebServer.setDispatcher(new EndpointDispatcher(isOutdated));
    mockWebServer.start();
    return ImmutableList.of(
        NetworkService.newBuilder()
            .setNetworkEndpoint(
                forHostnameAndPort(mockWebServer.getHostName(), mockWebServer.getPort()))
            .setTransportProtocol(TransportProtocol.TCP)
            .setServiceName("http")
            .build());
  }

  static final class EndpointDispatcher extends Dispatcher {

    public EndpointDispatcher(boolean isOutdated) {
      this.isOutdated = isOutdated;
    }

    private final boolean isOutdated;

    @Override
    public MockResponse dispatch(RecordedRequest recordedRequest) {
      if (recordedRequest.getMethod().equals("GET") && recordedRequest.getPath().equals("/")) {
        return new MockResponse()
            .setResponseCode(HttpStatus.OK.code())
            .setBody("<html><head><title>ComfyUI</title></head></html>");
      } else if (recordedRequest.getMethod().equals("GET")
          && recordedRequest.getPath().equals("/" + MANAGER_VERSION_ENDPOINT)) {
        if (isOutdated) {
          return new MockResponse().setResponseCode(HttpStatus.NOT_FOUND.code()).setBody("");
        } else {
          return new MockResponse().setResponseCode(HttpStatus.OK.code()).setBody(VERSION);
        }
      } else if (recordedRequest.getMethod().equals("GET")
          && recordedRequest.getPath().equals("/" + STATS_ENDPOINT)) {
        return new MockResponse()
            .setResponseCode(HttpStatus.OK.code())
            .setBody(VULNERABLE_RESPONSE);
      } else {
        // Anything else, return a 404
        return new MockResponse().setResponseCode(HttpStatus.NOT_FOUND.code());
      }
    }
  }
}<|MERGE_RESOLUTION|>--- conflicted
+++ resolved
@@ -105,7 +105,8 @@
 
     DetectionReportList detectionReports = detector.detect(targetInfo, httpServices);
 
-    DetectionReport expectedDetection = generateDetectionReport(detector, targetInfo, httpServices.get(0));
+    DetectionReport expectedDetection =
+        generateDetectionReport(detector, targetInfo, httpServices.get(0));
     assertThat(detectionReports.getDetectionReportsList()).containsExactly(expectedDetection);
     assertThat(mockWebServer.getRequestCount()).isEqualTo(3);
   }
@@ -122,7 +123,8 @@
 
     DetectionReportList detectionReports = detector.detect(targetInfo, httpServices);
 
-    DetectionReport expectedDetection = generateDetectionReport(detector, targetInfo, httpServices.get(0));
+    DetectionReport expectedDetection =
+        generateDetectionReport(detector, targetInfo, httpServices.get(0));
     assertThat(detectionReports.getDetectionReportsList()).containsExactly(expectedDetection);
     assertThat(mockWebServer.getRequestCount()).isEqualTo(3);
   }
@@ -135,20 +137,7 @@
         .setNetworkService(vulnerableNetworkService)
         .setDetectionTimestamp(Timestamps.fromMillis(Instant.now(fakeUtcClock).toEpochMilli()))
         .setDetectionStatus(DetectionStatus.VULNERABILITY_VERIFIED)
-<<<<<<< HEAD
-        .setVulnerability(
-            Vulnerability.newBuilder()
-                .setMainId(
-                    VulnerabilityId.newBuilder()
-                        .setPublisher(VULNERABILITY_REPORT_PUBLISHER)
-                        .setValue("COMFYUI_EXPOSED_UI"))
-                .setSeverity(Severity.HIGH)
-                .setTitle(VULNERABILITY_REPORT_TITLE)
-                .setDescription(VULNERABILITY_REPORT_DESCRIPTION)
-                .setRecommendation(VULNERABILITY_REPORT_RECOMMENDATION))
-=======
         .setVulnerability(detector.getAdvisories().get(0))
->>>>>>> 9c9a7fd7
         .build();
   }
 
